--- conflicted
+++ resolved
@@ -10,10 +10,6 @@
 > - Project website: https://www.inm.uni-stuttgart.de/research_nonlinear_mechanics/project_bayer/
 
 The SKHiPPR toolbox is object-oriented and modularized. It generates continuation curves with stability information using an ODE object, Harmonic Balance residual equation, a stability method, and a continuation wrapper.   
-<<<<<<< HEAD
-For technical details about installation and usage, please refer to [the documentation](https://pages.github.tik.uni-stuttgart.de/FabiaBayer/SKHiPPR/). 
-=======
 For technical details about installation and usage, please refer to [the documentation](https://f-bayer.github.io/SKHiPPR/). 
->>>>>>> b868be50
 
     