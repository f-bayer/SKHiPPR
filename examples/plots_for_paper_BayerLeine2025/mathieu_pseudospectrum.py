import matplotlib.pyplot as plt
from matplotlib.colors import ListedColormap
import tikzplotlib
import numpy as np
from scipy.integrate import solve_ivp
from tqdm import trange, tqdm

import csv

from skhippr.Fourier import Fourier
from skhippr.odes.ltp import MathieuODE
from skhippr.cycles.hbm import HBMEquation, HBMSystem

from skhippr.stability.AbstractStabilityHBM import AbstractStabilityHBM
from skhippr.stability.KoopmanHillProjection import (
    KoopmanHillProjection,
    KoopmanHillSubharmonic,
)


from pseudospectrum import does_pseudospectrum_include, compute_pseudospectrum


def optimal_error_bound(hbm: HBMEquation, t: float, subharmonic: bool = False):
    """
    Computes the optimal error bound for the solution of a Mathieu-type equation using the Harmonic Balance Method (HBM).
    The error bound is calculated based on the norms of the Fourier coefficient matrices of the system, assuming that the Fourier coefficient matrices have finite support and only J_0 and J_1 are nonzero.
    The formulas for the error are derived in Bayer & Leine (2025).

    Parameters
    ----------

    hbm : HBMEquation
        An instance of the HBMEquation class representing the system, containing the ODE and Fourier parameters.
    t : float
        The time parameter at which the error bound is evaluated.

    Returns
    -------

    E : float
        The computed optimal error bound for the given system and time.

    Notes
    -----

    - The function temporarily sets the parameter `b` of the ODE to zero to compute the norm of the matrix J_0.
    - The error bound formula depends on the relationship between `beta` (norm of J_0), `gamma` (norm of J_1),
      the number of harmonics `N`, and the time `t`.
    """

    # Determine norms of Fourier coeff matrices J_0, J_{\pm 1}
    b = hbm.ode.b
    hbm.ode.b = 0
    J_0 = hbm.ode.closed_form_derivative("x")
    hbm.ode.b = b
    beta = np.linalg.norm(J_0, 2)

    J_1 = np.array([[0, 0], [-0.5 * b, 0]])
    gamma = np.linalg.norm(J_1)

    # Optimal error bound - see Bayer&Leine, 2025
    N = hbm.fourier.N_HBM
    if subharmonic:
        N = 2 * N

    if beta < N / (4 * t):
        E = (8 * gamma * t / N) ** N * (np.exp(N) - 1)
    else:
        E = (2 * gamma / beta) ** N * (np.exp(4 * beta * t) - 1)

    return E


def plot_FMs_with_guarantee(ode, N, subh, ax=None, color=None, **kwargs):
    fourier = Fourier(N_HBM=N, L_DFT=10 * N, n_dof=2)
    X = np.zeros(2 * (2 * N + 1))
    hbm = HBMEquation(ode, ode.omega, fourier, X)
    hbm.residual(update=True)

    if subh:
        stability_method = KoopmanHillSubharmonic(fourier=fourier)
    else:
        stability_method = KoopmanHillProjection(fourier=fourier)

    if ax is None:
        ax = plot_FM(hbm, stability_method)

    E = optimal_error_bound(hbm, hbm.T_solution, subh)

    Phi_T = stability_method.fundamental_matrix(t_over_period=1, hbm=hbm)
    FMs, _ = np.linalg.eig(Phi_T)

    if 1e-14 < E < 10:
        for k, FM in enumerate(FMs):
            z_pseudospectrum = compute_pseudospectrum(
                Phi_T, epsilon=E, z_init=FM, verbose=True, max_step=max(3e-3, E)
            )
            if k == 0:
                label = f"N = {N}"
            else:
                label = None
            ax.plot(
                np.real(z_pseudospectrum),
                np.imag(z_pseudospectrum),
                label=label,
                **kwargs,
            )

    return ax


def plot_FM(hbm: HBMEquation, method: AbstractStabilityHBM = None):
    """Plot Floquet multipliers and unit circle"""

    _, ax = plt.subplots(1, 1)
    phis = np.linspace(0, 2 * np.pi, 1000)
    ax.plot(np.cos(phis), np.sin(phis), color="gray")
    ax.set_aspect("equal")

    if method is None:
        method = hbm.stability_method

    FMs = method.determine_eigenvalues(hbm)
    ax.plot(np.real(FMs), np.imag(FMs), "rx", label="Floquet multipliers")

    return ax


def plot_near_PD():
    a_vals = (-0.3549, -0.35485)
    for a in a_vals:
        ode = MathieuODE(0, np.array([0, 0]), a, 2.4, omega=2)

        # Simulate ODE at this configuration over 10 periods
        T = 2 * np.pi / ode.omega
        sol = solve_ivp(
            ode.dynamics,
            (0, 300 * T),
            [0, 0.05],
            dense_output=True,
            rtol=1e-13,
            atol=1e-13,
        )
        plt.figure()
        plt.plot(sol.t / T, sol.y[0])
        plt.xlabel("t/T")
        plt.ylabel("y_0")
        plt.title(f"Evolution for a = {a}")
        tikzplotlib.save(f"examples/convergence/evolution_a_{a}_b_{ode.b}.tikz")

        ax = None
        styles = ("--", "-", "-.")
        for N, style in zip([44, 45, 46], styles):
            ax = plot_FMs_with_guarantee(
                ode, N, subh=True, ax=ax, linestyle=style, color="k"
            )
        ax.set_title(f"Floquet multipliers and confidence regions for a = {a}")
        ax.set_xlabel("Re")
        ax.set_ylabel("Im")
        ax.legend()
        ax.set_xlim([-1.1, -0.9])
        ax.set_ylim([-0.13, 0.13])
        tikzplotlib.save(f"examples/convergence/FMs_a_{a}_b_{ode.b}.tikz")


def plot_N_over_a(ode, a_values, E_des=1e-6, fourier_ref=None, subh=True):

    unit_circle = np.exp(1j * np.linspace(0, 2 * np.pi, 250))
    real_axis = np.linspace(-1.1, 1.1, 250)

    if fourier_ref is None:
        fourier_ref = Fourier(N_HBM=100, L_DFT=1024, n_dof=2, real_formulation=True)

    N_vals = np.nan * np.ones((4, len(a_values)))
    T = 2 * np.pi / ode.omega
    if subh:
        StabClass = KoopmanHillSubharmonic
    else:
        StabClass = KoopmanHillProjection

    stabchanges = []
    last_stable = None

    for k, a in enumerate(a_values):
        ode.a = a
        hbm_ref = HBMEquation(
            ode,
            ode.omega,
            fourier_ref,
            initial_guess=np.zeros(2 * (2 * fourier_ref.N_HBM + 1)),
            stability_method=StabClass(fourier_ref, tol=1e-10),
        )
        hbm_ref.residual(update=True)
        hbm_ref.derivative("X", update=True)
        Phi_T_ref = hbm_ref.stability_method.fundamental_matrix(
            t_over_period=1, hbm=hbm_ref
        )
        FMs_ref = hbm_ref.stability_method.determine_eigenvalues(hbm_ref)
        stable_ref = hbm_ref.stability_criterion(FMs_ref)

        print(FMs_ref)

        print(f"{k}/{len(a_values)}: a = {a}")

        if k > 0 and last_stable != stable_ref:
            stabchanges.append((a + a_values[k - 1]) / 2)
            print('Stability change!')

        last_stable = stable_ref

        for N in trange(1, 150):

            # Set up and initialize Hill matrix
            fourier = fourier_ref.__replace__(N_HBM=N)
            hbm = HBMEquation(
                ode,
                ode.omega,
                fourier,
                initial_guess=np.zeros(2 * (2 * N + 1)),
                stability_method=StabClass(fourier, tol=1e-10),
            )
            hbm.residual(update=True)
            hbm.derivative("X", update=True)  # to initialize the Hill matrix correctly

            Phi_T = hbm.stability_method.fundamental_matrix(1, hbm)
            FMs = hbm.stability_method.determine_eigenvalues(hbm)
            stable = hbm.stability_criterion(FMs)

            # 0. guaranteed error
            if np.isnan(N_vals[0, k]) or np.isnan(N_vals[1, k]):
                E_opt = optimal_error_bound(hbm, t=T, subharmonic=subh)
                if E_opt < E_des and np.isnan(N_vals[0, k]):
                    N_vals[0, k] = N

            # 1. guaranteed stability
            if np.isnan(N_vals[1, k]):
                if stable:
                    to_check = real_axis
                else:
                    to_check = unit_circle

                if not does_pseudospectrum_include(Phi_T, E_opt, unit_circle):
                    N_vals[1, k] = N

            # 2.  Actual error
            if np.isnan(N_vals[2, k]):
                E_num = np.linalg.norm(Phi_T - Phi_T_ref)
                if E_num < E_des:
                    N_vals[2, k] = N

            # 3. Actual stability
            if np.isnan(N_vals[3, k]) and stable == stable_ref:
                N_vals[3, k] = N

            if not any(np.isnan(N_vals[:, k])):
                break

    plt.figure()
    plt.vlines(
        stabchanges,
        0,
        np.max(N_vals),
        linestyles="--",
        colors="gray",
        label="stability change",
    )
    plt.plot(a_values, N_vals[0, :], label=f"Guaranteed E < {E_des}")
    plt.plot(a_values, N_vals[1, :], label=f"Guaranteed stability info")
    plt.plot(a_values, N_vals[2, :], label=f"Numerical E < {E_des}")
    plt.plot(a_values, N_vals[3, :], label=f"Numerical stability info")

    plt.title(f"Mathieu equation b = {ode.b}, omega = {ode.omega}")
    plt.xlabel("a")
    plt.ylabel("b")
    plt.legend()

    tikzplotlib.save(f"mathieu_traversing_a_b_{ode.b}_omega_{ode.omega}.tex")


def plot_ince_strutt(ode, a_values, b_values, fourier, subh=True, logscale=True):

    unit_circle = np.exp(1j * np.linspace(0, 2 * np.pi, 250))
    real_axis = np.linspace(-1.1, 1.1, 250)

    if subh:
        stability_method = KoopmanHillSubharmonic(fourier, tol=1e-10)
    else:
        stability_method = KoopmanHillProjection(fourier, tol=1e-10)

    lambda_max = np.nan * np.ones((len(b_values), len(a_values)))
    E_opt = np.nan * np.ones_like(lambda_max)
    guaranteed = np.nan * np.ones_like(lambda_max)

    X = np.zeros(2 * (2 * fourier.N_HBM + 1))
    T = 2 * np.pi / ode.omega

    # Write header row with a_values if first b iteration
    with open("ince_strutt_FM.csv", "w", newline="") as csv_file:
        writer = csv.writer(csv_file, delimiter=";")
        writer.writerow(["b\\a"] + list(a_values))
    with open("ince_strutt_guaranty.csv", "w", newline="") as csv_file:
        writer = csv.writer(csv_file, delimiter=";")
        writer.writerow(["b\\a"] + list(a_values))
    with open("ince_strutt_E_opt.csv", "w", newline="") as csv_file:
        writer = csv.writer(csv_file, delimiter=";")
        writer.writerow(["b\\a"] + list(a_values))

    for idx_b, b in enumerate(b_values):
        ode.b = b
        print(f"{idx_b}/{len(b_values)}: b = {b}")
        for idx_a, a in enumerate(tqdm(a_values)):
            ode.a = a

            # Set up and initialize Hill matrix
            hbm = HBMEquation(
                ode,
                ode.omega,
                fourier,
                initial_guess=X,
                stability_method=stability_method,
            )
            hbm.residual(update=True)
            hbm.determine_stability(update=True)
            FMs = hbm.eigenvalues
            Phi_T = stability_method.fundamental_matrix(t_over_period=1, hbm=hbm)

            E_opt[idx_b, idx_a] = optimal_error_bound(hbm, t=T, subharmonic=subh)
            lambda_max[idx_b, idx_a] = np.max(np.abs(FMs))

            if hbm.stable:
                to_check = real_axis
            else:
                to_check = unit_circle
            guaranty = not does_pseudospectrum_include(
                Phi_T, E_opt[idx_b, idx_a], to_check
            )
            if guaranty:
                if hbm.stable:
                    guaranteed[idx_b, idx_a] = 1
                else:
                    guaranteed[idx_b, idx_a] = -1

        # After each b iteration, append the newly added row to a CSV file
        with open("ince_strutt_FM.csv", "a", newline="") as csv_file:
            writer = csv.writer(csv_file, delimiter=";")
            writer.writerow([b] + list(lambda_max[idx_b, :]))

        with open("ince_strutt_guaranty.csv", "a", newline="") as csv_file:
            writer = csv.writer(csv_file, delimiter=";")
            writer.writerow([b] + list(guaranteed[idx_b, :]))

        with open("ince_strutt_E_opt.csv", "a", newline="") as csv_file:
            writer = csv.writer(csv_file, delimiter=";")
            writer.writerow([b] + list(guaranteed[idx_b, :]))

    shade = np.maximum(1, np.minimum(lambda_max, 10))  # np.maximum(0, magnitude_fm)

    if logscale:
        norm = "log"
    else:
        norm = "linear"

    # Show image
    fig, ax = plt.subplots()
    image = ax.pcolormesh(a_values, b_values, shade, cmap="gray_r", norm=norm)
    cbar = fig.colorbar(image, label="largest FM (magnitude)")

    # Plot overlay for guarantee
    cmap = ListedColormap(
        [
            (0, 0, 1, 0.5),  # blue (for 1)
            (0, 0, 0, 0),  # transparent (for 0 or nan)
            (1, 0, 0, 0.5),  # red (for -1)
        ]
    )
    ax.pcolormesh(a_values, b_values, guaranteed, cmap=cmap)

    ax.set_xlabel("$a$")
    ax.set_ylabel("$b$")
    cbar.set_ticks((1, 10), labels=("$\\leq 10^0$ (stable)", "$\\geq 10^1$"))

    tikzplotlib.save("ince-strutt.tex")
    return ax


if __name__ == "__main__":

    # plot_near_PD()

    ode = MathieuODE(0, np.array([0, 0]), 1, 2.4, omega=2)
<<<<<<< HEAD
    plot_N_over_a(ode, np.linspace(-0.5, 3, 500))
=======
    # plot_N_over_a(ode, [1, 2, 3])

    a_values = np.linspace(3.5, 4.5, 20)
    b_values = np.linspace(0, 5, 20)
    fourier = Fourier(N_HBM=20, L_DFT=1024, n_dof=2)

    plot_ince_strutt(ode, a_values, b_values, fourier=fourier)

>>>>>>> 0d7d3594
    plt.show()<|MERGE_RESOLUTION|>--- conflicted
+++ resolved
@@ -389,9 +389,6 @@
     # plot_near_PD()
 
     ode = MathieuODE(0, np.array([0, 0]), 1, 2.4, omega=2)
-<<<<<<< HEAD
-    plot_N_over_a(ode, np.linspace(-0.5, 3, 500))
-=======
     # plot_N_over_a(ode, [1, 2, 3])
 
     a_values = np.linspace(3.5, 4.5, 20)
@@ -400,5 +397,4 @@
 
     plot_ince_strutt(ode, a_values, b_values, fourier=fourier)
 
->>>>>>> 0d7d3594
     plt.show()